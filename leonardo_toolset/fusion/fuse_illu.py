--- conflicted
+++ resolved
@@ -68,19 +68,12 @@
     EM2DPlus,
     extendBoundary2,
     fusion_perslice,
-<<<<<<< HEAD
-    imagej_metadata_tags,
-    refineShape,
-    sgolay2dkernel,
-    waterShed,
-=======
     refineShape,
     sgolay2dkernel,
     waterShed,
     parse_yaml_illu,
     extract_leaf_file_paths_from_file,
     read_with_bioio,
->>>>>>> d8c01530
 )
 
 
